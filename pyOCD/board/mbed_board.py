"""
 mbed CMSIS-DAP debugger
 Copyright (c) 2006-2013 ARM Limited

 Licensed under the Apache License, Version 2.0 (the "License");
 you may not use this file except in compliance with the License.
 You may obtain a copy of the License at

     http://www.apache.org/licenses/LICENSE-2.0

 Unless required by applicable law or agreed to in writing, software
 distributed under the License is distributed on an "AS IS" BASIS,
 WITHOUT WARRANTIES OR CONDITIONS OF ANY KIND, either express or implied.
 See the License for the specific language governing permissions and
 limitations under the License.
"""

import sys, os
import logging, array

from time import sleep
from board import Board
from pyOCD.interface import INTERFACE, usb_backend

TARGET_TYPE = {
                "0200": "kl25z",
                "0210": "kl05z",
                "0220": "kl46z",
                "0230": "k20d50m",
                "0240": "k64f",
                "0250": "kl02z",
                "0260": "kl26z",
                "1010": "lpc1768",
                "9004": "lpc1768",
                "1040": "lpc11u24",
                "0300": "lpc800",
              }

mbed_vid = 0x0d28
mbed_pid = 0x0204

class MbedBoard(Board):
    """
    This class inherits from Board and is specific to mbed boards.
    Particularly, this class allows you to dynamically determine
    the type of all boards connected based on the id board
    """
    def __init__(self, target, flash, interface, transport = "cmsis_dap"):
        """
        Init the board
        """
        super(MbedBoard, self).__init__(target, flash, interface, transport)
        self.unique_id = ""
        self.target_type = ""
    
    def getUniqueID(self):
        """
        Return the unique id of the board
        """
        return self.unique_id
    
    def getTargetType(self):
        """
        Return the type of the board
        """
        return self.target_type
    
    def getInfo(self):
        """
        Return info on the board
        """
        return Board.getInfo(self) + " [" + self.target_type + "]"
    
    @staticmethod
    def listConnectedBoards(transport = "cmsis_dap"):
        """
        List the connected board info
        """        
        all_mbeds = INTERFACE[usb_backend].getAllConnectedInterface(mbed_vid, mbed_pid)
        index = 0
        if (all_mbeds != []) & (all_mbeds != None):
            for mbed in all_mbeds:
                mbed.write([0x80])
                u_id_ = mbed.read()
                try:
                    target_type = array.array('B', [i for i in u_id_[2:6]]).tostring()
                    if (target_type not in TARGET_TYPE):
                        logging.info("Unsupported target found: %s" % target_type)
                        continue
                    else:
                        target_type = TARGET_TYPE[target_type]
                    new_mbed = MbedBoard("target_" + target_type, "flash_" + target_type, mbed, transport)
                    new_mbed.target_type = target_type
                    new_mbed.unique_id = array.array('B', [i for i in u_id_[2:2+u_id_[1]]]).tostring()
                    logging.info("new board id detected: %s", new_mbed.unique_id)
                    print "%d => %s" % (index, new_mbed.getInfo().encode('ascii', 'ignore'))
                    mbed.close()
                    index += 1
                except Exception as e:
                    print "received exception: %s" % e
                    mbed.close()
        else:
            print "No available boards is connected"
        
    @staticmethod
    def getAllConnectedBoards(transport = "cmsis_dap", close = False, blocking = True):
        """
        Return an array of all mbed boards connected
        """
        first = True
        while True:
            while True:
                all_mbeds = INTERFACE[usb_backend].getAllConnectedInterface(mbed_vid, mbed_pid)
                if all_mbeds != None or not blocking:
                    break
                if (first == True):
                    logging.info("Waiting for a USB device connected")
                    first = False
                sleep(1)
                
            mbed_boards = []
            for mbed in all_mbeds:
                mbed.write([0x80])
                u_id_ = mbed.read()
                try:
                    target_type = array.array('B', [i for i in u_id_[2:6]]).tostring()
                    if (target_type not in TARGET_TYPE):
                        logging.info("Unsupported target found: %s" % target_type)
                        continue
                    else:
                        target_type = TARGET_TYPE[target_type]
                    new_mbed = MbedBoard("target_" + target_type, "flash_" + target_type, mbed, transport)
                    new_mbed.target_type = target_type
                    new_mbed.unique_id = array.array('B', [i for i in u_id_[2:2+u_id_[1]]]).tostring()
                    logging.info("new board id detected: %s", new_mbed.unique_id)
                    mbed_boards.append(new_mbed)
                    if close:
                        mbed.close()
                except Exception as e:
                    print "received exception: %s" % e
                    mbed.close()
            
            if len(mbed_boards) > 0 or not blocking:
                return mbed_boards
            
            if (first == True):
                logging.info("Waiting for a USB device connected")
                first = False
    
    @staticmethod
<<<<<<< HEAD
    def chooseBoard(transport = "cmsis_dap", blocking = True, return_first = False, board_name = None):
=======
    def chooseBoard(transport = "cmsis_dap", blocking = True, return_first = False, board_id = None):
>>>>>>> 44a6851b
        """
        Allow you to select a board among all boards connected
        """
        all_mbeds = MbedBoard.getAllConnectedBoards(transport, False, blocking)
        
        if all_mbeds == None:
            return None
        
        index = 0
        print "id => usbinfo | boardname"
        for mbed in all_mbeds:
            print "%d => %s" % (index, mbed.getInfo().encode('ascii', 'ignore'))
            index += 1
        
        if len(all_mbeds) == 1:
<<<<<<< HEAD
            if board_name != None:
                print "The unique id is %s" % (all_mbeds[0].unique_id)
                if all_mbeds[0].unique_id == (board_name):
=======
            if board_id != None:
                if all_mbeds[0].unique_id == (board_id):
>>>>>>> 44a6851b
                    all_mbeds[0].init()
                    return all_mbeds[0]
                else:
                    print "The board you want to connect isn't the board now connected"
                    return None
            else:
                all_mbeds[0].init()
                return all_mbeds[0]
<<<<<<< HEAD
            
=======
        
>>>>>>> 44a6851b
        try:
            ch = 0
            if board_name != None:
                for mbed in all_mbeds:
<<<<<<< HEAD
                    if mbed.unique_id == (board_name):
=======
                    if mbed.unique_id == (board_id):
>>>>>>> 44a6851b
                        mbed.init()
                        return mbed
                    else:
                        mbed.interface.close()
                print "The board you want to connect isn't the boards now connected"
                return None
            elif not return_first:
                while True:
                    print "input id num to choice your board want to connect"
                    ch = sys.stdin.readline()
                    sys.stdin.flush()
                    if (int(ch) < 0) or (int(ch) >= len(all_mbeds)):
                        logging.info("BAD CHOICE: %d", int(ch))
                        index = 0
                        for mbed in all_mbeds:
                            print "%d => %s" % ( index, mbed.getInfo())
                            index += 1
                    else:
                        break
            # close all others mbed connected
            for mbed in all_mbeds:
                if mbed != all_mbeds[int(ch)]:
                    mbed.interface.close()
        
            all_mbeds[int(ch)].init()
            return all_mbeds[int(ch)]
        except Exception as e:
            try:
                print e
            except:
                pass
            finally:
                for mbed in all_mbeds:
                    mbed.interface.close()<|MERGE_RESOLUTION|>--- conflicted
+++ resolved
@@ -148,11 +148,7 @@
                 first = False
     
     @staticmethod
-<<<<<<< HEAD
-    def chooseBoard(transport = "cmsis_dap", blocking = True, return_first = False, board_name = None):
-=======
     def chooseBoard(transport = "cmsis_dap", blocking = True, return_first = False, board_id = None):
->>>>>>> 44a6851b
         """
         Allow you to select a board among all boards connected
         """
@@ -168,14 +164,8 @@
             index += 1
         
         if len(all_mbeds) == 1:
-<<<<<<< HEAD
-            if board_name != None:
-                print "The unique id is %s" % (all_mbeds[0].unique_id)
-                if all_mbeds[0].unique_id == (board_name):
-=======
             if board_id != None:
                 if all_mbeds[0].unique_id == (board_id):
->>>>>>> 44a6851b
                     all_mbeds[0].init()
                     return all_mbeds[0]
                 else:
@@ -184,20 +174,12 @@
             else:
                 all_mbeds[0].init()
                 return all_mbeds[0]
-<<<<<<< HEAD
-            
-=======
-        
->>>>>>> 44a6851b
+        
         try:
             ch = 0
             if board_name != None:
                 for mbed in all_mbeds:
-<<<<<<< HEAD
-                    if mbed.unique_id == (board_name):
-=======
                     if mbed.unique_id == (board_id):
->>>>>>> 44a6851b
                         mbed.init()
                         return mbed
                     else:
