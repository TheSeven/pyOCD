#!/usr/bin/env python
"""
 mbed CMSIS-DAP debugger
 Copyright (c) 2015 ARM Limited

 Licensed under the Apache License, Version 2.0 (the "License");
 you may not use this file except in compliance with the License.
 You may obtain a copy of the License at

     http://www.apache.org/licenses/LICENSE-2.0

 Unless required by applicable law or agreed to in writing, software
 distributed under the License is distributed on an "AS IS" BASIS,
 WITHOUT WARRANTIES OR CONDITIONS OF ANY KIND, either express or implied.
 See the License for the specific language governing permissions and
 limitations under the License.
"""

import argparse
import logging
<<<<<<< HEAD
import optparse
from optparse import make_option
import traceback

=======
>>>>>>> 6afc3eb3
import os
import sys

import pyOCD
from pyOCD import __version__
from pyOCD.board import MbedBoard
from pyOCD.target import target_kinetis

# Make disasm optional.
try:
    import capstone
    isCapstoneAvailable = True
except ImportError:
    isCapstoneAvailable = False

LEVELS = {
        'debug':logging.DEBUG,
        'info':logging.INFO,
        'warning':logging.WARNING,
        'error':logging.ERROR,
        'critical':logging.CRITICAL
        }

CORE_STATUS_DESC = {
        pyOCD.target.cortex_m.TARGET_HALTED : "Halted",
        pyOCD.target.cortex_m.TARGET_RUNNING : "Running"
        }

## Default SWD clock in kHz.
DEFAULT_CLOCK_FREQ_KHZ = 1000

## Command info and help.
COMMAND_INFO = {
        'list' : {
            'aliases' : [],
            'args' : "",
            'help' : "Show available targets"
            },
        'erase' : {
            'aliases' : [],
            'args' : "",
            'help' : "Erase all internal flash"
            },
        'unlock' :  {
            'aliases' : [],
            'args' : "",
            'help' : "Unlock security on the target"
            },
        'info' : {
            'aliases' : ['i'],
            'args' : "",
            'help' : "Display target type and IDs"
            },
        'status' : {
            'aliases' : ['stat'],
            'args' : "",
            'help' : "Show the target's current state"
            },
        'reg' : {
            'aliases' : [],
            'args' : "[REG]",
            'help' : "Print all or one register"
            },
        'wreg' : {
            'aliases' : [],
            'args' : "REG VALUE",
            'help' : "Set the value of a register"
            },
        'reset' : {
            'aliases' : [],
            'args' : "[-h/--halt]",
            'help' : "Reset the target"
            },
        'read8' : {
            'aliases' : ['read', 'r'],
            'args' : "ADDR [LEN]",
            'help' : "Read 8-bit bytes"
            },
        'read16' : {
            'aliases' : ['r16'],
            'args' : "ADDR [LEN]",
            'help' : "Read 16-bit halfwords"
            },
        'read32' : {
            'aliases' : ['r32'],
            'args' : "ADDR [LEN]",
            'help' : "Read 32-bit words"
            },
        'write8' : {
            'aliases' : ['write', 'w'],
            'args' : "ADDR DATA...",
            'help' : "Write 8-bit bytes"
            },
        'write16' : {
            'aliases' : ['w16'],
            'args' : "ADDR DATA...",
            'help' : "Write 16-bit halfwords"
            },
        'write32' : {
            'aliases' : ['w32'],
            'args' : "ADDR DATA...",
            'help' : "Write 32-bit words"
            },
        'go' : {
            'aliases' : ['g'],
            'args' : "",
            'help' : "Resume execution of the target"
            },
        'step' : {
            'aliases' : ['s'],
            'args' : "",
            'help' : "Step one instruction"
            },
        'halt' : {
            'aliases' : ['h'],
            'args' : "",
            'help' : "Halt the target"
            },
        'help' : {
            'aliases' : ['?'],
            'args' : "[CMD]",
            'help' : "Show help for commands"
            },
        'disasm' : {
            'aliases' : ['d'],
            'args' : "[-c/--center] ADDR [LEN]",
            'help' : "Disassemble instructions at an address"
            },
        'log' : {
            'aliases' : [],
            'args' : "LEVEL",
            'help' : "Set log level to one of debug, info, warning, error, critical"
            },
        'clock' : {
            'aliases' : [],
            'args' : "KHZ",
            'help' : "Set SWD or JTAG clock frequency"
            },
        'exit' : {
            'aliases' : ['quit'],
            'args' : "",
            'help' : "Quit pyocd-tool"
            },
        }

def dumpHexData(data, startAddress=0, width=8):
    i = 0
    while i < len(data):
        print "%08x: " % (startAddress + i),

        while i < len(data):
            d = data[i]
            i += 1
            if width == 8:
                print "%02x" % d,
                if i % 4 == 0:
                    print "",
                if i % 16 == 0:
                    break
            elif width == 16:
                print "%04x" % d,
                if i % 8 == 0:
                    break
            elif width == 32:
                print "%08x" % d,
                if i % 4 == 0:
                    break
        print

class ToolError(Exception):
    pass

class ToolExitException(Exception):
    pass

def cmdoptions(opts):
    def process_opts(fn):
        parser = optparse.OptionParser(add_help_option=False)
        for opt in opts:
            parser.add_option(opt)
        def foo(inst, args):
            namespace, other_args = parser.parse_args(args)
            return fn(inst, namespace, other_args)
        return foo
    return process_opts

class PyOCDConsole(object):
    PROMPT = '>>> '

    def __init__(self, tool):
        self.tool = tool
        self.last_command = ''

    def run(self):
        try:
            while True:
                try:
                    line = raw_input(self.PROMPT)
                    line = line.strip()
                    if line:
                        self.process_command_line(line)
                        self.last_command = line
                    elif self.last_command:
                        self.process_command(self.last_command)
                except KeyboardInterrupt:
                    print
        except EOFError:
            # Print a newline when we get a Ctrl-D on a Posix system.
            # Windows exits with a Ctrl-Z+Return, so there is no need for this.
            if os.name != "nt":
                print

    def process_command_line(self, line):
        for cmd in line.split(';'):
            self.process_command(cmd)

    def process_command(self, cmd):
        try:
            args = cmd.split()
            cmd = args[0].lower()
            args = args[1:]

            # Handle help.
            if cmd in ['?', 'help']:
                self.show_help(args)
                return

            # Handle register name as command.
            if cmd in pyOCD.target.cortex_m.CORE_REGISTER:
                self.tool.handle_reg([cmd])
                return

            # Check for valid command.
            if cmd not in self.tool.command_list:
                print "Error: unrecognized command '%s'" % cmd
                return

            # Run command.
            handler = self.tool.command_list[cmd]
            handler(args)
        except ValueError:
            print "Error: invalid argument"
            traceback.print_exc()
        except pyOCD.transport.transport.TransferError:
            print "Error: transfer failed"
        except ToolError as e:
            print "Error:", e

    def show_help(self, args):
        if not args:
            self.list_commands()

    def list_commands(self):
        cmds = sorted(COMMAND_INFO.keys())
        print "Commands:\n---------"
        for cmd in cmds:
            info = COMMAND_INFO[cmd]
            print "{cmd:<25} {args:<20} {help}".format(
                cmd=', '.join(sorted([cmd] + info['aliases'])),
                **info)
        print
        print "All register names are also available as commands that print the register's value."
        print "Any ADDR or LEN argument will accept a register name."

class PyOCDTool(object):
    def __init__(self):
        self.board = None
        self.exitCode = 0
        self.command_list = {
                'list' :    self.handle_list,
                'erase' :   self.handle_erase,
                'unlock' :  self.handle_unlock,
                'info' :    self.handle_info,
                'i' :       self.handle_info,
                'status' :  self.handle_status,
                'stat' :    self.handle_status,
                'reg' :     self.handle_reg,
                'wreg' :    self.handle_write_reg,
                'reset' :   self.handle_reset,
                'read' :    self.handle_read8,
                'read8' :   self.handle_read8,
                'read16' :  self.handle_read16,
                'read32' :  self.handle_read32,
                'r' :       self.handle_read8,
                'r16' :     self.handle_read16,
                'r32' :     self.handle_read32,
                'write' :   self.handle_write8,
                'write8' :  self.handle_write8,
                'write16' : self.handle_write16,
                'write32' : self.handle_write32,
                'w' :       self.handle_write8,
                'w16' :     self.handle_write16,
                'w32' :     self.handle_write32,
                'go' :      self.handle_go,
                'g' :       self.handle_go,
                'step' :    self.handle_step,
                's' :       self.handle_step,
                'halt' :    self.handle_halt,
                'h' :       self.handle_halt,
                'disasm' :  self.handle_disasm,
                'd' :       self.handle_disasm,
                'log' :     self.handle_log,
                'clock' :   self.handle_clock,
                'exit' :    self.handle_exit,
                'quit' :    self.handle_exit
            }

    def get_args(self):
<<<<<<< HEAD
        debug_levels = LEVELS.keys()

        epi = "Available commands:\n" + ', '.join(sorted(self.command_list.keys()))

        parser = argparse.ArgumentParser(description='Target inspection utility', epilog=epi)
        parser.add_argument("-H", "--halt", action="store_true", help="Halt core upon connect.")
        parser.add_argument('-k', "--clock", metavar='KHZ', default=DEFAULT_CLOCK_FREQ_KHZ, type=int, help="Set SWD speed in kHz. (Default 1 MHz.)")
=======
        parser = argparse.ArgumentParser(description='Flash utility')
        parser.add_argument('--version', action='version', version=__version__)
        parser.add_argument("-l", "--list", action="store_const", dest='action', const=ACTION_LIST,
                            help="List available boards.")
        parser.add_argument("-e", "--erase", action="store_const", dest='action', const=ACTION_ERASE,
                            help="Erase all flash.")
        parser.add_argument("-u", "--unlock", action="store_const", dest='action', const=ACTION_UNLOCK,
                            help="Unlock device.")
        parser.add_argument("-i", "--info", action="store_const", dest='action', const=ACTION_INFO,
                            help="Print device info and status.")
        parser.add_argument("-R", "--reset", action="store_const", dest='action', const=ACTION_RESET,
                            help="Reset target device.")
        parser.add_argument("-H", "--halt", action="store_true", default=False, help="Halt core on reset.")
        parser.add_argument("-g", "--go", action="store_const", dest='action', const=ACTION_GO,
                            help="Resume execution of code.")
        parser.add_argument("-r", "--read", action="store", metavar='ADDR', help="Read and print data.")
        parser.add_argument('-n', "--len", "--length", action="store", metavar='LENGTH', default="4",
                            help="Length of data to read.")
        parser.add_argument("-w", "--write", action="store", metavar='ADDR', help="Write data to memory.")
        parser.add_argument("-W", "--width", action="store", choices=[8, 16, 32], type=int, default=8,
                            help="Word size for read and write.")
        parser.add_argument('-f', "--flash", dest="file", metavar='FILE', help="Program a binary file into flash.")
        parser.add_argument('-k', "--clock", metavar='KHZ', default=0, type=int, help="Set SWD speed in kHz.")
        parser.add_argument('-v', "--verbose", action='store_true', default=False, help="Enable verbose logging.")
        parser.add_argument('-d', "--disasm", action='store_true', default=False, help="Print disassembly.")
>>>>>>> 6afc3eb3
        parser.add_argument('-b', "--board", action='store', metavar='ID', help="Use the specified board. ")
        parser.add_argument('-t', "--target", action='store', metavar='TARGET', help="Override target.")
        parser.add_argument("-d", "--debug", dest="debug_level", choices=debug_levels, default='warning', help="Set the level of system logging output. Supported choices are: "+", ".join(debug_levels), metavar="LEVEL")
        parser.add_argument("cmd", nargs='?', default=None, help="Command")
        parser.add_argument("args", nargs='*', help="Arguments for the command.")
        return parser.parse_args()

    def configure_logging(self):
        level = LEVELS.get(self.args.debug_level, logging.WARNING)
        logging.basicConfig(level=level)

    def run(self):
        try:
            # Read command-line arguments.
            self.args = self.get_args()
            self.cmd = self.args.cmd
            if self.cmd:
                self.cmd = self.cmd.lower()

            # Set logging level
            self.configure_logging()

            # Check for a valid command.
            if self.cmd and self.cmd not in self.command_list:
                print "Error: unrecognized command '%s'" % self.cmd
                return 1

            # List command must be dealt with specially.
            if self.cmd == 'list':
                self.handle_list([])
                return 0

            if self.args.clock != DEFAULT_CLOCK_FREQ_KHZ:
                print "Setting SWD clock to %d kHz" % self.args.clock

            # Connect to board.
            self.board = MbedBoard.chooseBoard(board_id=self.args.board, target_override=self.args.target, init_board=False, frequency=(self.args.clock * 1000))
            self.board.target.setAutoUnlock(False)
            self.board.target.setHaltOnConnect(False)
            try:
                self.board.init()
            except Exception as e:
                print "Exception while initing board:", e

            self.target = self.board.target
            self.transport = self.board.transport
            self.flash = self.board.flash

            # Halt if requested.
            if self.args.halt:
                self.handle_halt()

            # Handle a device with flash security enabled.
            self.didErase = False
            if self.target.isLocked() and self.cmd != 'unlock':
                print "Error: Target is locked, cannot complete operation. Use unlock command to mass erase and unlock."
                if self.cmd and self.cmd not in ['reset', 'info']:
                    return 1

            # If no command, enter interactive mode.
            if not self.cmd:
                # Say what we're connected to.
                print "Connected to %s [%s]: %s" % (self.target.part_number,
                    CORE_STATUS_DESC[self.target.getState()], self.board.getUniqueID())

                # Remove list command that disrupts the connection.
                self.command_list.pop('list')
                COMMAND_INFO.pop('list')

                # Run the command line.
                console = PyOCDConsole(self)
                console.run()
            else:
                # Invoke action handler.
                result = self.command_list[self.cmd](self.args.args)
                if result is not None:
                    self.exitCode = result

        except ToolExitException:
            self.exitCode = 0
        except ValueError:
            print "Error: invalid argument"
        except pyOCD.transport.transport.TransferError:
            print "Error: transfer failed"
            self.exitCode = 2
        except ToolError as e:
            print "Error:", e
            self.exitCode = 1
        finally:
            if self.board != None:
                # Pass false to prevent target resume.
                self.board.uninit(False)

        return self.exitCode

    def handle_list(self, args):
        MbedBoard.listConnectedBoards()

    def handle_info(self, args):
        print "Target:    %s" % self.target.part_number
        print "CPU type:  %s" % pyOCD.target.cortex_m.CORE_TYPE_NAME[self.target.core_type]
        print "Unique ID: %s" % self.board.getUniqueID()
        print "Core ID:   0x%08x" % self.target.readIDCode()

    def handle_status(self, args):
        if self.target.isLocked():
            print "Security:       Locked"
        else:
            print "Security:       Unlocked"
        if isinstance(self.target, pyOCD.target.target_kinetis.Kinetis):
            print "MDM-AP Control: 0x%08x" % self.transport.readAP(target_kinetis.MDM_CTRL)
            print "MDM-AP Status:  0x%08x" % self.transport.readAP(target_kinetis.MDM_STATUS)
        print "Core status:    %s" % CORE_STATUS_DESC[self.target.getState()]

    def handle_reg(self, args):
        # If there are no args, print all register values.
        if len(args) < 1:
            self.dump_registers()
            return

        reg = args[0].lower()
        value = self.target.readCoreRegister(reg)
        if type(value) is int:
            print "%s = 0x%08x (%d)" % (reg, value, value)
        elif type(value) is float:
            print "%s = %g" % (reg, value)
        else:
            raise ToolError("Unknown register value type")

    def handle_write_reg(self, args):
        if len(args) < 1:
            raise ToolError("No register specified")
        if len(args) < 2:
            raise ToolError("No value specified")

        reg = args[0].lower()
        if reg.startswith('s'):
            value = float(args[1])
        else:
            value = self.convert_value(args[1])
        self.target.writeCoreRegister(reg, value)

    @cmdoptions([make_option('-h', "--halt", action="store_true")])
    def handle_reset(self, args, other):
        print "Resetting target"
        if args.halt:
            self.target.resetStopOnReset()

            status = self.target.getState()
            if status != pyOCD.target.cortex_m.TARGET_HALTED:
                print "Failed to halt device on reset"
            else:
                print "Successfully halted device on reset"
        else:
            self.target.reset()

    @cmdoptions([make_option('-c', "--center", action="store_true")])
    def handle_disasm(self, args, other):
        if len(other) == 0:
            print "Error: no address specified"
            return 1
        addr = self.convert_value(other[0])
        if len(other) < 2:
            count = 6
        else:
            count = self.convert_value(other[1])

        if args.center:
            addr -= count // 2

        # Since we're disassembling, make sure the Thumb bit is cleared.
        addr &= ~1

        # Print disasm of data.
        data = self.target.readBlockMemoryUnaligned8(addr, count)
        self.print_disasm(str(bytearray(data)), addr)

    def handle_read8(self, args):
        self.args.width = 8
        return self.do_read(args)

    def handle_read16(self, args):
        self.args.width = 16
        return self.do_read(args)

    def handle_read32(self, args):
        self.args.width = 32
        return self.do_read(args)

    def handle_write8(self, args):
        self.args.width = 8
        return self.do_write(args)

    def handle_write16(self, args):
        self.args.width = 16
        return self.do_write(args)

    def handle_write32(self, args):
        self.args.width = 32
        return self.do_write(args)

    def do_read(self, args):
        if len(args) == 0:
            print "Error: no address specified"
            return 1
        addr = self.convert_value(args[0])
        if len(args) < 2:
            count = 4
        else:
            count = self.convert_value(args[1])

        if self.args.width == 8:
            data = self.target.readBlockMemoryUnaligned8(addr, count)
            byteData = data
        elif self.args.width == 16:
            byteData = self.target.readBlockMemoryUnaligned8(addr, count)
            data = pyOCD.utility.conversion.byte2half(byteData)
        elif self.args.width == 32:
            byteData = self.target.readBlockMemoryUnaligned8(addr, count)
            data = pyOCD.utility.conversion.byte2word(byteData)

        # Print hex dump of output.
        dumpHexData(data, addr, width=self.args.width)

    def do_write(self, args):
        if len(args) == 0:
            print "Error: no address specified"
            return 1
        addr = self.convert_value(args[0])
        if len(args) <= 1:
            print "Error: no data for write"
            return 1
        else:
            data = [self.convert_value(d) for d in args[1:]]

        if self.args.width == 8:
            pass
        elif self.args.width == 16:
            data = pyOCD.utility.conversion.half2byte(data)
        elif self.args.width == 32:
            data = pyOCD.utility.conversion.word2byte(data)

        self.target.writeBlockMemoryUnaligned8(addr, data)

    def handle_erase(self, args):
        self.flash.init()
        self.flash.eraseAll()

    def handle_unlock(self, args):
        # Currently the same as erase.
        if not self.didErase:
            self.target.massErase()

    def handle_go(self, args):
        self.target.resume()
        status = self.target.getState()
        if status == pyOCD.target.cortex_m.TARGET_RUNNING:
            print "Successfully resumed device"
        else:
            print "Failed to resume device"

    def handle_step(self, args):
        self.target.step()
        print "Successfully stepped device"

    def handle_halt(self, args):
        self.target.halt()

        status = self.target.getState()
        if status != pyOCD.target.cortex_m.TARGET_HALTED:
            print "Failed to halt device"
            return 1
        else:
            print "Successfully halted device"

    def handle_log(self, args):
        if len(args) < 1:
            print "Error: no log level provided"
            return 1
        if args[0].lower() not in LEVELS:
            print "Error: log level must be one of {%s}" % ','.join(LEVELS.keys())
            return 1
        logging.getLogger().setLevel(LEVELS[args[0].lower()])

    def handle_clock(self, args):
        if len(args) < 1:
            print "Error: no clock frequency provided"
            return 1
        try:
            freq_Hz = int(args[0]) * 1000
        except:
            print "Error: invalid frequency"
        self.transport.setClock(freq_Hz)

        if self.transport.mode == pyOCD.transport.cmsis_dap.DAP_MODE_SWD:
            swd_jtag = 'SWD'
        else:
            swd_jtag = 'JTAG'

        if freq_Hz >= 1000000:
            nice_freq = "%.2f MHz" % (freq_Hz / 1000000)
        elif freq_Hz > 1000:
            nice_freq = "%.2f kHz" % (freq_Hz / 1000)
        else:
            nice_freq = "%d Hz" % freq_Hz

        print "Changed %s frequency to %s" % (swd_jtag, nice_freq)

    def handle_exit(self, args):
        raise ToolExitException()

    ## @brief Convert an argument to a 32-bit integer.
    #
    # Handles the usual decimal, binary, and hex numbers with the appropriate prefix.
    # Also recognizes register names and address dereferencing. Dereferencing using the
    # ARM assembler syntax. To dereference, put the value in brackets, i.e. '[r0]' or
    # '[0x1040]'. You can also use put an offset in the brackets after a comma, such as
    # '[r3,8]'. The offset can be positive or negative, and any supported base.
    def convert_value(self, arg):
        arg = arg.lower()
        deref = (arg[0] == '[')
        if deref:
            arg = arg[1:-1]
            offset = 0
            if ',' in arg:
                arg, offset = arg.split(',')
                arg = arg.strip()
                offset = int(offset.strip(), base=0)

        if arg in pyOCD.target.cortex_m.CORE_REGISTER:
            value = self.target.readCoreRegister(arg)
            print "%s = 0x%08x" % (arg, value)
        else:
            value = int(arg, base=0)

        if deref:
            value = pyOCD.utility.conversion.byte2word(self.target.readBlockMemoryUnaligned8(value + offset, 4))[0]
            print "[%s,%d] = 0x%08x" % (arg, offset, value)

        return value

    def dump_registers(self):
        # Registers organized into columns for display.
        regs = ['r0', 'r6', 'r12',
                'r1', 'r7', 'sp',
                'r2', 'r8', 'lr',
                'r3', 'r9', 'pc',
                'r4', 'r10', 'xpsr',
                'r5', 'r11', 'primask']

        for i, reg in enumerate(regs):
            regValue = self.target.readCoreRegister(reg)
            print "{:>8} {:#010x} ".format(reg + ':', regValue),
            if i % 3 == 2:
                print

    def print_disasm(self, code, startAddr):
        if not isCapstoneAvailable:
            print "Warning: Disassembly is not available because the Capstone library is not installed"
            return

        pc = self.target.readCoreRegister('pc') & ~1
        md = capstone.Cs(capstone.CS_ARCH_ARM, capstone.CS_MODE_THUMB)

        addrLine = 0
        text = ''
        for i in md.disasm(code, startAddr):
            hexBytes = ''
            for b in i.bytes:
                hexBytes += '%02x' % b
            pc_marker = '*' if (pc==i.address) else ' '
            text += "{addr:#010x}:{pc_marker} {bytes:<10}{mnemonic:<8}{args}\n".format(addr=i.address, pc_marker=pc_marker, bytes=hexBytes, mnemonic=i.mnemonic, args=i.op_str)

        print text


def main():
    sys.exit(PyOCDTool().run())


if __name__ == '__main__':
    main()<|MERGE_RESOLUTION|>--- conflicted
+++ resolved
@@ -18,15 +18,11 @@
 
 import argparse
 import logging
-<<<<<<< HEAD
+import os
+import sys
 import optparse
 from optparse import make_option
 import traceback
-
-=======
->>>>>>> 6afc3eb3
-import os
-import sys
 
 import pyOCD
 from pyOCD import __version__
@@ -333,41 +329,14 @@
             }
 
     def get_args(self):
-<<<<<<< HEAD
         debug_levels = LEVELS.keys()
 
         epi = "Available commands:\n" + ', '.join(sorted(self.command_list.keys()))
 
         parser = argparse.ArgumentParser(description='Target inspection utility', epilog=epi)
+        parser.add_argument('--version', action='version', version=__version__)
         parser.add_argument("-H", "--halt", action="store_true", help="Halt core upon connect.")
         parser.add_argument('-k', "--clock", metavar='KHZ', default=DEFAULT_CLOCK_FREQ_KHZ, type=int, help="Set SWD speed in kHz. (Default 1 MHz.)")
-=======
-        parser = argparse.ArgumentParser(description='Flash utility')
-        parser.add_argument('--version', action='version', version=__version__)
-        parser.add_argument("-l", "--list", action="store_const", dest='action', const=ACTION_LIST,
-                            help="List available boards.")
-        parser.add_argument("-e", "--erase", action="store_const", dest='action', const=ACTION_ERASE,
-                            help="Erase all flash.")
-        parser.add_argument("-u", "--unlock", action="store_const", dest='action', const=ACTION_UNLOCK,
-                            help="Unlock device.")
-        parser.add_argument("-i", "--info", action="store_const", dest='action', const=ACTION_INFO,
-                            help="Print device info and status.")
-        parser.add_argument("-R", "--reset", action="store_const", dest='action', const=ACTION_RESET,
-                            help="Reset target device.")
-        parser.add_argument("-H", "--halt", action="store_true", default=False, help="Halt core on reset.")
-        parser.add_argument("-g", "--go", action="store_const", dest='action', const=ACTION_GO,
-                            help="Resume execution of code.")
-        parser.add_argument("-r", "--read", action="store", metavar='ADDR', help="Read and print data.")
-        parser.add_argument('-n', "--len", "--length", action="store", metavar='LENGTH', default="4",
-                            help="Length of data to read.")
-        parser.add_argument("-w", "--write", action="store", metavar='ADDR', help="Write data to memory.")
-        parser.add_argument("-W", "--width", action="store", choices=[8, 16, 32], type=int, default=8,
-                            help="Word size for read and write.")
-        parser.add_argument('-f', "--flash", dest="file", metavar='FILE', help="Program a binary file into flash.")
-        parser.add_argument('-k', "--clock", metavar='KHZ', default=0, type=int, help="Set SWD speed in kHz.")
-        parser.add_argument('-v', "--verbose", action='store_true', default=False, help="Enable verbose logging.")
-        parser.add_argument('-d', "--disasm", action='store_true', default=False, help="Print disassembly.")
->>>>>>> 6afc3eb3
         parser.add_argument('-b', "--board", action='store', metavar='ID', help="Use the specified board. ")
         parser.add_argument('-t', "--target", action='store', metavar='TARGET', help="Override target.")
         parser.add_argument("-d", "--debug", dest="debug_level", choices=debug_levels, default='warning', help="Set the level of system logging output. Supported choices are: "+", ".join(debug_levels), metavar="LEVEL")
@@ -407,7 +376,7 @@
             self.board = MbedBoard.chooseBoard(board_id=self.args.board, target_override=self.args.target, init_board=False, frequency=(self.args.clock * 1000))
             self.board.target.setAutoUnlock(False)
             self.board.target.setHaltOnConnect(False)
-            try:
+        try:
                 self.board.init()
             except Exception as e:
                 print "Exception while initing board:", e
@@ -464,7 +433,7 @@
         return self.exitCode
 
     def handle_list(self, args):
-        MbedBoard.listConnectedBoards()
+                MbedBoard.listConnectedBoards()
 
     def handle_info(self, args):
         print "Target:    %s" % self.target.part_number
@@ -512,7 +481,7 @@
 
     @cmdoptions([make_option('-h', "--halt", action="store_true")])
     def handle_reset(self, args, other):
-        print "Resetting target"
+                print "Resetting target"
         if args.halt:
             self.target.resetStopOnReset()
 
@@ -576,7 +545,7 @@
         addr = self.convert_value(args[0])
         if len(args) < 2:
             count = 4
-        else:
+                else:
             count = self.convert_value(args[1])
 
         if self.args.width == 8:
@@ -617,7 +586,7 @@
         self.flash.eraseAll()
 
     def handle_unlock(self, args):
-        # Currently the same as erase.
+                # Currently the same as erase.
         if not self.didErase:
             self.target.massErase()
 
